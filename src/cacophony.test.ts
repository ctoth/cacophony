--- conflicted
+++ resolved
@@ -1,4 +1,3 @@
-<<<<<<< HEAD
 import { AudioBuffer } from "standardized-audio-context-mock";
 
 import {
@@ -208,7 +207,7 @@
     expect(suspendSpy).toHaveBeenCalled();
 
     cacophony.resume();
-    expect(resumeSpy).toHaveBeenCalled();
+    expect(resumeSpy).toHaveBeenCalledTimes(1);
   });
 
   it("setGlobalVolume sets the global gain node value", () => {
@@ -548,458 +547,4 @@
       ).rejects.toThrow("AudioWorklet not supported");
     });
   });
-});
-=======
-import { AudioBuffer } from "standardized-audio-context-mock";
-import { afterEach, beforeEach, describe, expect, it, test, vi } from "vitest";
-import { SoundType } from "./cacophony";
-import { Group } from "./group";
-import { audioContextMock, cacophony, mockCache } from "./setupTests";
-import { Sound } from "./sound";
-
-describe("Cacophony core", () => {
-  test("Cacophony is created with the correct context", () => {
-    expect(cacophony.context).toBe(audioContextMock);
-  });
-
-  test("that createSound creates a sound with the correct buffer", async () => {
-    const buffer = new AudioBuffer({ length: 100, sampleRate: 44100 });
-    const sound = await cacophony.createSound(buffer);
-    expect(sound.buffer).toBe(buffer);
-  });
-
-  test("that createSound creates a sound with the correct context", async () => {
-    const buffer = new AudioBuffer({ length: 100, sampleRate: 44100 });
-    const sound = await cacophony.createSound(buffer);
-    expect(sound.context).toBe(audioContextMock);
-  });
-
-  it("createOscillator creates an oscillator with default parameters when none are provided", () => {
-    const synth = cacophony.createOscillator({});
-    expect(synth.type).toBe("sine");
-    expect(synth.frequency).toBe(440);
-  });
-
-  it("createOscillator creates an oscillator with the provided parameters", () => {
-    const synth = cacophony.createOscillator({
-      frequency: 880,
-      type: "square",
-    });
-    expect(synth.type).toBe("square");
-    expect(synth.frequency).toBe(880);
-  });
-
-  it("createGroup creates a Group instance with the provided Sound instances", async () => {
-    const buffer = new AudioBuffer({ length: 100, sampleRate: 44100 });
-    const sound1 = await cacophony.createSound(buffer);
-    const sound2 = await cacophony.createSound(buffer);
-    const group = await cacophony.createGroup([sound1, sound2]);
-    expect(group.sounds.length).toBe(2);
-    expect(group.sounds[0]).toBe(sound1);
-    expect(group.sounds[1]).toBe(sound2);
-  });
-
-  it("createBiquadFilter creates a BiquadFilterNode with default parameters when none are provided", () => {
-    const filter = cacophony.createBiquadFilter({});
-    expect(filter.type).toBe("lowpass");
-    expect(filter.frequency.value).toBe(350);
-    expect(filter.gain.value).toBe(0);
-    expect(filter.Q.value).toBe(1);
-  });
-
-  it("createBiquadFilter creates a BiquadFilterNode with the provided parameters", () => {
-    const filter = cacophony.createBiquadFilter({
-      type: "highpass",
-      frequency: 5000,
-      gain: 5,
-      Q: 0.5,
-    });
-    expect(filter.type).toBe("highpass");
-    expect(filter.frequency.value).toBe(5000);
-    expect(filter.gain.value).toBe(5);
-    expect(filter.Q.value).toBe(0.5);
-  });
-
-  describe("Global volume and muting", () => {
-    it("sets and gets global volume correctly", () => {
-      cacophony.volume = 0.5;
-      expect(cacophony.volume).toBe(0.5);
-      expect(cacophony.globalGainNode.gain.value).toBe(0.5);
-
-      cacophony.volume = 0.75;
-      expect(cacophony.volume).toBe(0.75);
-      expect(cacophony.globalGainNode.gain.value).toBe(0.75);
-    });
-
-    it("mutes and unmutes correctly", () => {
-      cacophony.volume = 0.8;
-      expect(cacophony.muted).toBe(false);
-
-      cacophony.mute();
-      expect(cacophony.muted).toBe(true);
-      expect(cacophony.volume).toBe(0);
-      expect(cacophony.globalGainNode.gain.value).toBe(0);
-
-      cacophony.unmute();
-      expect(cacophony.muted).toBe(false);
-      expect(cacophony.volume).toBe(0.8);
-      expect(cacophony.globalGainNode.gain.value).toBe(0.8);
-    });
-
-    it("handles muted property correctly", () => {
-      cacophony.volume = 0.6;
-
-      cacophony.muted = true;
-      expect(cacophony.muted).toBe(true);
-      expect(cacophony.volume).toBe(0);
-      expect(cacophony.globalGainNode.gain.value).toBe(0);
-
-      cacophony.muted = false;
-      expect(cacophony.muted).toBe(false);
-      expect(cacophony.volume).toBe(0.6);
-      expect(cacophony.globalGainNode.gain.value).toBe(0.6);
-    });
-  });
-});
-
-describe("Cacophony advanced features", () => {
-  beforeEach(() => {
-    vi.resetAllMocks();
-  });
-
-  afterEach(() => {
-    vi.restoreAllMocks();
-  });
-
-  it("createStream creates a streaming Sound instance", async () => {
-    const streamSound = await cacophony.createStream(
-      "https://example.com/audio.mp3"
-    );
-    expect(streamSound).toBeInstanceOf(Sound);
-    expect(streamSound.soundType).toBe(SoundType.Streaming);
-  });
-
-  it("createGroupFromUrls creates a Group with Sound instances", async () => {
-    const urls = ["url1", "url2", "url3"];
-    const mockBuffer = new AudioBuffer({ length: 100, sampleRate: 44100 });
-    vi.mocked(mockCache.getAudioBuffer).mockResolvedValue(mockBuffer);
-    const group = await cacophony.createGroupFromUrls(urls);
-    expect(group).toBeInstanceOf(Group);
-    expect(group.sounds.length).toBe(3);
-    group.sounds.forEach((sound) => expect(sound).toBeInstanceOf(Sound));
-  });
-
-  it("clearMemoryCache calls cache.clearMemoryCache", () => {
-    cacophony.clearMemoryCache();
-    expect(mockCache.clearMemoryCache).toHaveBeenCalled();
-  });
-
-  it("sets and gets listener orientation correctly", () => {
-    const orientation = {
-      forward: [1, 0, 0],
-      up: [0, 1, 0],
-    };
-    // Mock the listener properties
-    cacophony.listener = {
-      forwardX: { value: 0 },
-      forwardY: { value: 0 },
-      forwardZ: { value: 0 },
-      upX: { value: 0 },
-      upY: { value: 0 },
-      upZ: { value: 0 },
-    } as any;
-    cacophony.listenerOrientation = orientation;
-    expect(cacophony.listenerOrientation).toEqual(orientation);
-  });
-
-  it("throws an error when creating a sound with an invalid URL", async () => {
-    vi.mocked(mockCache.getAudioBuffer).mockRejectedValueOnce(
-      new Error("Invalid URL")
-    );
-    await expect(cacophony.createSound("invalid-url")).rejects.toThrow(
-      "Invalid URL"
-    );
-  });
-
-  it("pause and resume methods call context.suspend and context.resume", () => {
-    const suspendSpy = vi.spyOn(cacophony.context, "suspend");
-    const resumeSpy = vi.spyOn(cacophony.context, "resume");
-
-    cacophony.pause();
-    expect(suspendSpy).toHaveBeenCalled();
-
-    cacophony.resume();
-    expect(resumeSpy).toHaveBeenCalled();
-  });
-
-  it("setGlobalVolume sets the global gain node value", () => {
-    cacophony.setGlobalVolume(0.5);
-    expect(cacophony.globalGainNode.gain.value).toBe(0.5);
-  });
-
-  describe("AbortSignal support", () => {
-    beforeEach(() => {
-      vi.clearAllMocks();
-    });
-
-    it("createSound with buffer ignores AbortSignal (immediate resolution)", async () => {
-      const buffer = new AudioBuffer({ length: 100, sampleRate: 44100 });
-      const controller = new AbortController();
-      
-      // Should work even with aborted signal since it's immediate
-      controller.abort();
-      
-      const sound = await cacophony.createSound(buffer, SoundType.Buffer, 'HRTF', controller.signal);
-      expect(sound.buffer).toBe(buffer);
-      expect(sound.soundType).toBe(SoundType.Buffer);
-    });
-
-    it("createSound with URL passes AbortSignal to cache", async () => {
-      const url = "https://example.com/audio.mp3";
-      const controller = new AbortController();
-      const mockBuffer = new AudioBuffer({ length: 100, sampleRate: 44100 });
-
-      // Mock the cache to verify signal is passed through
-      const getAudioBufferSpy = vi.spyOn(mockCache, 'getAudioBuffer')
-        .mockResolvedValueOnce(mockBuffer);
-
-      const sound = await cacophony.createSound(url, SoundType.Buffer, 'HRTF', controller.signal);
-
-      expect(getAudioBufferSpy).toHaveBeenCalledWith(
-        audioContextMock,
-        url,
-        controller.signal
-      );
-      expect(sound.buffer).toBe(mockBuffer);
-      expect(sound.url).toBe(url);
-    });
-
-    it("createSound with URL throws AbortError when signal is aborted", async () => {
-      const url = "https://example.com/audio.mp3";
-      const controller = new AbortController();
-
-      // Mock the cache to throw AbortError
-      vi.spyOn(mockCache, 'getAudioBuffer')
-        .mockRejectedValueOnce(new DOMException("Operation was aborted", "AbortError"));
-
-      controller.abort();
-
-      await expect(
-        cacophony.createSound(url, SoundType.Buffer, 'HRTF', controller.signal)
-      ).rejects.toMatchObject({
-        name: "AbortError",
-        message: "Operation was aborted"
-      });
-    });
-
-    it("createSound works without AbortSignal (backward compatibility)", async () => {
-      const url = "https://example.com/audio.mp3";
-      const mockBuffer = new AudioBuffer({ length: 100, sampleRate: 44100 });
-
-      const getAudioBufferSpy = vi.spyOn(mockCache, 'getAudioBuffer')
-        .mockResolvedValueOnce(mockBuffer);
-
-      const sound = await cacophony.createSound(url, SoundType.Buffer);
-
-      expect(getAudioBufferSpy).toHaveBeenCalledWith(
-        audioContextMock,
-        url,
-        undefined // No signal should be passed
-      );
-      expect(sound.buffer).toBe(mockBuffer);
-    });
-
-    it("createSound with different SoundTypes handles AbortSignal correctly", async () => {
-      const url = "https://example.com/audio.mp3";
-      const controller = new AbortController();
-
-      // Test HTML sound type - should not call cache at all
-      const htmlSound = await cacophony.createSound(url, SoundType.HTML, 'HRTF', controller.signal);
-      expect(htmlSound.soundType).toBe(SoundType.HTML);
-      expect(htmlSound.url).toBe(url);
-
-      // Test streaming sound type - cache should not be called
-      const streamSound = await cacophony.createSound(url, SoundType.Streaming, 'HRTF', controller.signal);
-      expect(streamSound.soundType).toBe(SoundType.Streaming);
-      expect(streamSound.url).toBe(url);
-
-      // Verify cache was not called for HTML or Streaming types
-      expect(mockCache.getAudioBuffer).not.toHaveBeenCalled();
-    });
-
-    it("createGroupFromUrls passes AbortSignal to all createSound calls", async () => {
-      const urls = ["audio1.mp3", "audio2.mp3", "audio3.mp3"];
-      const controller = new AbortController();
-      const mockBuffer = new AudioBuffer({ length: 100, sampleRate: 44100 });
-
-      // Mock cache to return buffer for all calls
-      vi.spyOn(mockCache, 'getAudioBuffer')
-        .mockResolvedValue(mockBuffer);
-
-      const group = await cacophony.createGroupFromUrls(urls, SoundType.Buffer, 'HRTF', controller.signal);
-
-      expect(group).toBeInstanceOf(Group);
-      expect(group.sounds.length).toBe(3);
-
-      // Verify cache was called with signal for each URL
-      expect(mockCache.getAudioBuffer).toHaveBeenCalledTimes(3);
-      urls.forEach(url => {
-        expect(mockCache.getAudioBuffer).toHaveBeenCalledWith(
-          audioContextMock,
-          url,
-          controller.signal
-        );
-      });
-    });
-
-    it("createGroupFromUrls fails completely when AbortSignal is aborted", async () => {
-      const urls = ["audio1.mp3", "audio2.mp3"];
-      const controller = new AbortController();
-
-      // Mock cache to throw AbortError
-      vi.spyOn(mockCache, 'getAudioBuffer')
-        .mockRejectedValue(new DOMException("Operation was aborted", "AbortError"));
-
-      controller.abort();
-
-      await expect(
-        cacophony.createGroupFromUrls(urls, SoundType.Buffer, 'HRTF', controller.signal)
-      ).rejects.toMatchObject({
-        name: "AbortError"
-      });
-    });
-
-    it("createGroupFromUrls works without AbortSignal (backward compatibility)", async () => {
-      const urls = ["audio1.mp3", "audio2.mp3"];
-      const mockBuffer = new AudioBuffer({ length: 100, sampleRate: 44100 });
-
-      vi.spyOn(mockCache, 'getAudioBuffer')
-        .mockResolvedValue(mockBuffer);
-
-      const group = await cacophony.createGroupFromUrls(urls);
-
-      expect(group.sounds.length).toBe(2);
-      expect(mockCache.getAudioBuffer).toHaveBeenCalledTimes(2);
-      
-      // Verify no signal was passed
-      urls.forEach(url => {
-        expect(mockCache.getAudioBuffer).toHaveBeenCalledWith(
-          audioContextMock,
-          url,
-          undefined
-        );
-      });
-    });
-  });
-
-  describe("Worklet operations with AbortSignal", () => {
-    let mockAudioWorklet: any;
-
-    beforeEach(() => {
-      vi.clearAllMocks();
-      
-      // Mock AudioWorklet
-      mockAudioWorklet = {
-        addModule: vi.fn().mockResolvedValue(undefined)
-      };
-      
-      // Mock the audioWorklet property with defineProperty since it's read-only
-      Object.defineProperty(audioContextMock, 'audioWorklet', {
-        value: mockAudioWorklet,
-        writable: true,
-        configurable: true,
-      });
-    });
-
-    it("loadWorklets passes AbortSignal to createWorkletNode", async () => {
-      const controller = new AbortController();
-      const createWorkletSpy = vi.spyOn(cacophony, 'createWorkletNode')
-        .mockResolvedValue({} as any);
-
-      await cacophony.loadWorklets(controller.signal);
-
-      expect(createWorkletSpy).toHaveBeenCalledWith(
-        "phase-vocoder",
-        expect.any(String),
-        controller.signal
-      );
-    });
-
-    it("createWorkletNode passes AbortSignal to addModule when needed", async () => {
-      const controller = new AbortController(); 
-      await expect(
-        cacophony.createWorkletNode("test-worklet", "https://example.com/worklet.js", controller.signal)
-      ).rejects.toThrow();
-    });
-
-    it("createWorkletNode handles AbortError during addModule", async () => {
-      const controller = new AbortController();
-      controller.abort();
-
-      await expect(
-        cacophony.createWorkletNode("test-worklet", "https://example.com/worklet.js", controller.signal)
-      ).rejects.toThrow();
-    });
-
-    it("createWorkletNode works without AbortSignal (backward compatibility)", async () => {
-      await expect(
-        cacophony.createWorkletNode("test-worklet", "https://example.com/worklet.js")
-      ).rejects.toThrow();
-    });
-
-    it("createWorkletNode returns immediately if worklet already loaded", async () => {
-      const controller = new AbortController();
-      
-      await expect(
-        cacophony.createWorkletNode("loaded-worklet", "https://example.com/worklet.js", controller.signal)
-      ).rejects.toThrow();
-    });
-
-    it("loadWorklets works without AbortSignal (backward compatibility)", async () => {
-      const createWorkletSpy = vi.spyOn(cacophony, 'createWorkletNode')
-        .mockResolvedValue({} as any);
-
-      await cacophony.loadWorklets();
-
-      expect(createWorkletSpy).toHaveBeenCalledWith(
-        "phase-vocoder",
-        expect.any(String),
-        undefined
-      );
-    });
-
-    it("loadWorklets handles missing audioWorklet gracefully", async () => {
-      const controller = new AbortController();
-      const consoleSpy = vi.spyOn(console, 'warn').mockImplementation(() => {});
-
-      // Remove audioWorklet from context
-      Object.defineProperty(audioContextMock, 'audioWorklet', {
-        value: null,
-        writable: true,
-        configurable: true,
-      });
-
-      await cacophony.loadWorklets(controller.signal);
-
-      expect(consoleSpy).toHaveBeenCalledWith("AudioWorklet not supported");
-      
-      consoleSpy.mockRestore();
-    });
-
-    it("createWorkletNode throws error when audioWorklet not supported", async () => {
-      const controller = new AbortController();
-      
-      // Remove audioWorklet from context
-      Object.defineProperty(audioContextMock, 'audioWorklet', {
-        value: null,
-        writable: true,
-        configurable: true,
-      });
-
-      await expect(
-        cacophony.createWorkletNode("test-worklet", "https://example.com/worklet.js", controller.signal)
-      ).rejects.toThrow("AudioWorklet not supported");
-    });
-  });
-});
->>>>>>> 94297f82
+});