--- conflicted
+++ resolved
@@ -110,16 +110,13 @@
    */
 
   play(): Playback[] {
-<<<<<<< HEAD
-    const playbacks = this.preplay().map((playback) => playback.play()[0]);
-=======
+    // const playbacks = this.preplay().map((playback) => playback.play()[0]);
     const playbacks: Playback[] = [];
     // preplay returns an array, and then play on each of those also returns an array, and we only want one array of playbacks
     this.preplay().forEach((playback) => {
       playback.play();
       playbacks.push(playback);
     });
->>>>>>> 51cf67b6
     return playbacks;
   }
 
