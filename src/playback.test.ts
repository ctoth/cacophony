import { vi, expect, describe, it, beforeEach, afterEach } from "vitest";
import {
  AudioBuffer,
  AudioBufferSourceNode,
} from "standardized-audio-context-mock";
import { Playback } from "./playback";
import { audioContextMock, cacophony } from "./setupTests";
import { Sound } from "./sound";

describe("Playback class", () => {
  let playback: Playback;
  let buffer: AudioBuffer;
  let source: AudioBufferSourceNode;
  let gainNode: GainNode;
  let sound: Sound;

  beforeEach(() => {
    buffer = new AudioBuffer({ length: 100, sampleRate: 44100 });
    source = audioContextMock.createBufferSource();
    source.buffer = buffer;
    gainNode = audioContextMock.createGain();
    sound = new Sound("test-url", buffer, audioContextMock, gainNode);
    playback = new Playback(sound, source, gainNode);

    // Mock createBufferSource to return a new source each time
    vi.spyOn(audioContextMock, "createBufferSource").mockImplementation(() => {
      return {
        buffer: null,
        connect: vi.fn(),
        disconnect: vi.fn(),
        start: vi.fn((when = 0, offset = 0) => {}),
        stop: vi.fn(),
        onended: null,
      };
    });
  });

  afterEach(() => {
    if (playback && playback.source) {
      playback.cleanup();
    }
    cacophony.clearMemoryCache();
    vi.restoreAllMocks();
  });

  it("can play and stop", () => {
    playback.play();
    expect(playback.isPlaying).toBe(true);
    playback.stop();
    expect(playback.isPlaying).toBe(false);
  });

  it("can pause and resume", () => {
    playback.play();
    playback.pause();
    expect(playback.isPlaying).toBe(false);
    playback.play();
    expect(playback.isPlaying).toBe(true);
  });

  it("handles seeking correctly", () => {
    const seekTime = 5;
    playback.seek(seekTime);
    // We can't directly test the internal state, so we'll check if it's playing
    playback.play();
    expect(playback.isPlaying).toBe(true);
  });

  it("applies volume changes", () => {
    playback.volume = 0.5;
    expect(playback.volume).toBe(0.5);
  });

  it("applies playback rate changes", () => {
    playback.playbackRate = 1.5;
    expect(playback.playbackRate).toBe(1.5);
  });

  it("handles cleanup correctly", () => {
    const disconnectSpy = vi.spyOn(playback.source!, "disconnect");
    playback.cleanup();
    expect(disconnectSpy).toHaveBeenCalled();
    expect(playback.source).toBeUndefined();
  });

  it("can stop playbacks directly", () => {
    playback.play();
    expect(playback.isPlaying).toBe(true);
    playback.stop();
    expect(playback.isPlaying).toBe(false);
  });

  it("handles repeated play calls gracefully", () => {
    playback.play(); // First call to play
    expect(playback.isPlaying).toBe(true);

    playback.play(); // Second call without stopping
    // Should still be playing without throwing errors or re-initializing inappropriately 
    expect(playback.isPlaying).toBe(true);
  });

  it("stop right after play does not cause errors", () => {
    playback.play();
    expect(playback.isPlaying).toBe(true);
    playback.stop();
    expect(playback.isPlaying).toBe(false);
  });

  it("can play after seeking", () => {
    const seekTime = 2;
    playback.seek(seekTime);
    playback.play();
    expect(playback.isPlaying).toBe(true);
  });

  it("resumes from the correct position after seeking and pausing", () => {
    const initialSeekTime = 2;
    playback.seek(initialSeekTime);
    playback.play();

    // Simulate some time passing
    vi.advanceTimersByTime(1000);

    playback.pause();
    expect(playback.isPlaying).toBe(false);

    playback.play();
    expect(playback.isPlaying).toBe(true);
  });

  it("handles multiple seek operations correctly", () => {
    playback.seek(2);
    playback.seek(4);
    playback.play();
    expect(playback.isPlaying).toBe(true);
  });

  it("resumes from pause position instead of restarting", () => {
    const startSpy = vi.spyOn(source, "start");

    // Mock the context's currentTime
    let mockCurrentTime = 0;
    vi.spyOn(audioContextMock, "currentTime", "get").mockImplementation(
      () => mockCurrentTime
    );

    playback.play();
    expect(playback.isPlaying).toBe(true);

    // Simulate some time passing
    mockCurrentTime = 2;

    playback.pause();
    expect(playback.isPlaying).toBe(false);

    // Clear previous calls to createBufferSource
    vi.mocked(audioContextMock.createBufferSource).mockClear();

    playback.play();
    expect(playback.isPlaying).toBe(true);

    // Check that createBufferSource was called when resuming
    expect(audioContextMock.createBufferSource).toHaveBeenCalledTimes(1);

    // Get the new source created when resuming
    const newSource = vi.mocked(audioContextMock.createBufferSource).mock
      .results[0].value;

    // Check that start was called on the new source
    expect(newSource.start).toHaveBeenCalledTimes(1);

    // The first argument to start should be 0, the second should be the offset
    expect(newSource.start).toHaveBeenCalledWith(0, expect.any(Number));
    expect(newSource.start.mock.calls[0][1]).toBeGreaterThan(0);
  });
});

describe("Playback cloning", () => {
  let originalPlayback: Playback;
  let buffer: AudioBuffer;
  let source: AudioBufferSourceNode;
  let gainNode: GainNode;
  let sound: Sound;

  beforeEach(() => {
    buffer = new AudioBuffer({ length: 100, sampleRate: 44100 });
    source = audioContextMock.createBufferSource();
    source.buffer = buffer;
    gainNode = audioContextMock.createGain();
    sound = new Sound("test-url", buffer, audioContextMock, gainNode);
    originalPlayback = new Playback(sound, source, gainNode);

    originalPlayback.volume = 0.8;
    originalPlayback.playbackRate = 1.5;
    originalPlayback.loop(2);
    
    const filter = audioContextMock.createBiquadFilter();
    filter.type = "lowpass";
    filter.frequency.value = 1000;
    originalPlayback.addFilter(filter as unknown as BiquadFilterNode);
  });

  afterEach(() => {
    if (originalPlayback && originalPlayback.source) {
      originalPlayback.cleanup();
    }
    cacophony.clearMemoryCache();
    vi.restoreAllMocks();
  });

  it("creates a clone with the same properties", () => {
    const clone = originalPlayback.clone();

    expect(clone).not.toBe(originalPlayback);
    expect(clone.volume).toBe(originalPlayback.volume);
    expect(clone.playbackRate).toBe(originalPlayback.playbackRate);
    expect(clone.loopCount).toBe(originalPlayback.loopCount);
    expect(clone.panType).toBe(originalPlayback.panType);
  });

  it("creates a clone with independent properties", () => {
    const clone = originalPlayback.clone();

    clone.volume = 0.5;
    clone.playbackRate = 2.0;
    clone.loop(3);

    expect(clone.volume).not.toBe(originalPlayback.volume);
    expect(clone.playbackRate).not.toBe(originalPlayback.playbackRate);
    expect(clone.loopCount).not.toBe(originalPlayback.loopCount);
  });

  it("creates a clone with overridden properties", () => {
    const clone = originalPlayback.clone({ loopCount: 5, panType: "HRTF" });

    expect(clone.loopCount).toBe(5);
    expect(clone.panType).toBe("HRTF");
    expect(clone.volume).toBe(originalPlayback.volume);
    expect(clone.playbackRate).toBe(originalPlayback.playbackRate);
  });

  it("clones filters correctly", () => {
    const clone = originalPlayback.clone();

    expect(clone['_filters'].length).toBe(originalPlayback['_filters'].length);
    expect(clone['_filters'][0].type).toBe(originalPlayback['_filters'][0].type);
    expect(clone['_filters'][0].frequency.value).toBe(originalPlayback['_filters'][0].frequency.value);
  });

  it("creates independent filters for the clone", () => {
    const clone = originalPlayback.clone();

    const newFilter = audioContextMock.createBiquadFilter();
    newFilter.type = "highpass";
    newFilter.frequency.value = 2000;
    clone.addFilter(newFilter as unknown as BiquadFilterNode);

    expect(clone['_filters'].length).toBe(2);
    expect(originalPlayback['_filters'].length).toBe(1);
  });
});

<<<<<<< HEAD
describe("Playback cleanup functionality", () => {
=======
describe("Playback filters chain", () => {
>>>>>>> d4373eca
  let playback: Playback;
  let buffer: AudioBuffer;
  let source: AudioBufferSourceNode;
  let gainNode: GainNode;
  let sound: Sound;

  beforeEach(() => {
    buffer = new AudioBuffer({ length: 100, sampleRate: 44100 });
    source = audioContextMock.createBufferSource();
    source.buffer = buffer;
    gainNode = audioContextMock.createGain();
    sound = new Sound("test-url", buffer, audioContextMock, gainNode);
    playback = new Playback(sound, source, gainNode);
  });

<<<<<<< HEAD
  it("disconnects all nodes when cleaned up", () => {
    const sourceSpy = vi.spyOn(source, "disconnect");
    const gainSpy = vi.spyOn(gainNode, "disconnect");
    
    // Create a properly mocked filter with AudioParams
    const filter = audioContextMock.createBiquadFilter();
    const filterSpy = vi.spyOn(filter, "disconnect");
    vi.spyOn(audioContextMock, "createBiquadFilter").mockReturnValue({
      ...filter,
      disconnect: filterSpy,
      frequency: { value: 350 },
      Q: { value: 1 },
      gain: { value: 0 },
      type: 'lowpass'
    });
    
    playback.addFilter(filter as unknown as BiquadFilterNode);
    playback.cleanup();
    
    expect(sourceSpy).toHaveBeenCalled();
    expect(gainSpy).toHaveBeenCalled();
    expect(filterSpy).toHaveBeenCalled();
  });

  it("removes all event listeners when cleaned up", () => {
    const removeAllListenersSpy = vi.spyOn(playback["eventEmitter"], "removeAllListeners");
    
    playback.cleanup();
    
    expect(removeAllListenersSpy).toHaveBeenCalled();
  });

  it("clears internal references when cleaned up", () => {
    playback.cleanup();
    
    expect(playback.source).toBeUndefined();
    expect(playback["gainNode"]).toBeUndefined();
    expect(playback["_filters"]).toHaveLength(0);
  });

  it("can be cleaned up multiple times without error", () => {
    playback.cleanup();
    expect(() => playback.cleanup()).not.toThrow();
  });

  it("maintains cleaned up state after multiple operations", () => {
    playback.cleanup();
    
    // Try cleaning up again
    playback.cleanup();
    
    // Verify state remains cleaned up
    expect(playback.source).toBeUndefined();
    expect(playback["gainNode"]).toBeUndefined();
    expect(playback["_filters"]).toHaveLength(0);
=======
  afterEach(() => {
    if (playback && playback.source) {
      playback.cleanup();
    }
    cacophony.clearMemoryCache();
    vi.restoreAllMocks();
  });

  it("connects multiple filters in order", () => {
    const filter1 = audioContextMock.createBiquadFilter();
    const filter2 = audioContextMock.createBiquadFilter();
    
    // Spy on refreshFilters method
    const refreshSpy = vi.spyOn(playback as any, 'refreshFilters');
    
    playback.addFilter(filter1);
    playback.addFilter(filter2);

    // Verify refreshFilters was called for each filter addition
    expect(refreshSpy).toHaveBeenCalledTimes(2);
    
    // Verify filters are in the correct order in the array
    expect(playback['_filters'].length).toBe(2);
    expect(playback['_filters'][0].type).toBe(filter1.type);
    expect(playback['_filters'][1].type).toBe(filter2.type);
>>>>>>> d4373eca
  });
});

describe("Playback error cases", () => {
  let playback: Playback;
  let buffer: AudioBuffer;
  let source: AudioBufferSourceNode;
  let gainNode: GainNode;
  let sound: Sound;

  beforeEach(() => {
    buffer = new AudioBuffer({ length: 100, sampleRate: 44100 });
    source = audioContextMock.createBufferSource();
    source.buffer = buffer;
    gainNode = audioContextMock.createGain();
    sound = new Sound("test-url", buffer, audioContextMock, gainNode);
    playback = new Playback(sound, source, gainNode);
  });

  afterEach(() => {
    if (playback && playback.source) {
      playback.cleanup();
    }
    cacophony.clearMemoryCache();
    vi.restoreAllMocks();
  });

  it("throws an error when trying to play a cleaned-up sound", () => {
    playback.cleanup();
    expect(() => playback.play()).toThrow("Cannot play a sound that has been cleaned up");
  });

  it("throws an error when seeking to a negative time", () => {
    expect(() => playback.seek(-1)).toThrow("Invalid time value for seek");
  });

  it("throws an error when seeking to NaN", () => {
    expect(() => playback.seek(NaN)).toThrow("Invalid time value for seek");
  });
  
  it("throws an error when setting an invalid playback rate", () => {
    expect(() => { playback.playbackRate = 0; }).toThrow("Playback rate must be greater than 0");
    expect(() => { playback.playbackRate = -1; }).toThrow("Playback rate must be greater than 0");
  });

  it("throws an error when trying to clone a cleaned-up sound", () => {
    playback.cleanup();
    expect(() => playback.clone()).toThrow("Cannot clone a sound that has been cleaned up");
  });

  it("throws an error when trying to add a filter to a cleaned-up sound", () => {
    playback.cleanup();
    const filter = audioContextMock.createBiquadFilter();
    expect(() => playback.addFilter(filter as unknown as BiquadFilterNode)).toThrow("Cannot update filters on a sound that has been cleaned up");
  });

  it("throws an error when trying to remove a filter from a cleaned-up sound", () => {
    const filter = audioContextMock.createBiquadFilter();
    playback.addFilter(filter as unknown as BiquadFilterNode);
    playback.cleanup();
    expect(() => playback.removeFilter(filter as unknown as BiquadFilterNode)).toThrow("Cannot update filters on a sound that has been cleaned up");
  });
});

describe("Playback looping and seeking with AudioBufferSourceNode (Bug Catching)", () => {
  let playback: Playback;
  let buffer: AudioBuffer;
  let initialMockSource: AudioBufferSourceNode;
  let gainNode: GainNode;
  let sound: Sound;

  beforeEach(() => {
    buffer = new AudioBuffer({ length: 100, sampleRate: 44100 });
    // Initial source created by Playback constructor
    initialMockSource = {
      buffer: buffer,
      connect: vi.fn(),
      disconnect: vi.fn(),
      start: vi.fn(),
      stop: vi.fn(),
      onended: null,
      loop: false,
      loopStart: 0,
      loopEnd: 0,
      playbackRate: { value: 1, setValueAtTime: vi.fn() } as any,
    } as unknown as AudioBufferSourceNode;

    // Spy on createBufferSource and control what it returns
    vi.spyOn(audioContextMock, "createBufferSource").mockImplementation(() => {
      const newSource = {
        buffer: null, // Buffer will be assigned by Playback's recreateSource
        connect: vi.fn(),
        disconnect: vi.fn(),
        start: vi.fn(),
        stop: vi.fn(),
        onended: null,
        loop: false,
        loopStart: 0,
        loopEnd: 0,
        playbackRate: { value: 1, setValueAtTime: vi.fn() } as any,
      } as unknown as AudioBufferSourceNode;
      return newSource;
    });

    // The first call to createBufferSource happens inside the Sound constructor if buffer is provided,
    // or preplay, then Playback constructor. For this test, we'll mock it to return our initialMockSource
    // for the very first creation, then subsequent calls will get new mocks.
    vi.mocked(audioContextMock.createBufferSource).mockReturnValueOnce(
      initialMockSource
    );

    gainNode = audioContextMock.createGain();
    sound = new Sound("test-url", buffer, audioContextMock, gainNode);
    // Pass the initialMockSource to the Playback constructor
    playback = new Playback(sound, initialMockSource, gainNode);
    // Now, clear the mock calls that happened during setup so we can test specific behaviors
    vi.mocked(audioContextMock.createBufferSource).mockClear();
    vi.mocked(initialMockSource.start).mockClear();
    vi.mocked(initialMockSource.stop).mockClear();
  });

  afterEach(() => {
    if (playback && playback.source) {
      playback.cleanup();
    }
    cacophony.clearMemoryCache();
    vi.restoreAllMocks();
  });

  it("looping recreates and starts a new AudioBufferSourceNode", () => {
    playback.loop(1); // Play twice in total
    playback.play();

    const firstSourceInstance = playback.source as any;
    expect(firstSourceInstance.start).toHaveBeenCalledTimes(1);
    expect(firstSourceInstance.start).toHaveBeenCalledWith(0, 0); // Starts from offset 0

    // Clear createBufferSource mock calls before triggering loop
    vi.mocked(audioContextMock.createBufferSource).mockClear();

    // Simulate the first playback ending
    if (playback.source && playback.source.onended) {
      playback.source.onended({} as Event); // Trigger loopEnded
    }

    expect(playback.isPlaying).toBe(true); // Should be playing the next loop
    // A new source should have been created for the loop
    expect(vi.mocked(audioContextMock.createBufferSource)).toHaveBeenCalledTimes(1);

    const secondSourceInstance = playback.source as any;
    expect(secondSourceInstance).not.toBe(firstSourceInstance);
    expect(secondSourceInstance.start).toHaveBeenCalledTimes(1);
    expect(secondSourceInstance.start).toHaveBeenCalledWith(0, 0); // Loop starts from offset 0

    // Ensure the original source's start method wasn't called again
    expect(firstSourceInstance.start).toHaveBeenCalledTimes(1);
    // Ensure the original source's stop method was called when it was paused/stopped during seek(0)
    expect(firstSourceInstance.stop).toHaveBeenCalledTimes(1);
  });

  it("seeking while playing recreates and starts a new AudioBufferSourceNode", () => {
    playback.play();
    const firstSourceInstance = playback.source as any;
    expect(firstSourceInstance.start).toHaveBeenCalledTimes(1);

    vi.mocked(audioContextMock.createBufferSource).mockClear();
    vi.mocked(firstSourceInstance.stop).mockClear();

    const seekTime = 0.5;
    playback.seek(seekTime); // Seek while playing

    expect(playback.isPlaying).toBe(true);
    // A new source should have been created due to seek while playing
    expect(vi.mocked(audioContextMock.createBufferSource)).toHaveBeenCalledTimes(1);

    const secondSourceInstance = playback.source as any;
    expect(secondSourceInstance).not.toBe(firstSourceInstance);
    expect(secondSourceInstance.start).toHaveBeenCalledTimes(1);
    // The second argument to start (offset) should be the seekTime
    expect(secondSourceInstance.start).toHaveBeenCalledWith(0, seekTime);


    // Original source should have been stopped, and its start not called again
    expect(firstSourceInstance.start).toHaveBeenCalledTimes(1);
    expect(firstSourceInstance.stop).toHaveBeenCalledTimes(1);
  });

  it("seeking while paused, then playing, recreates and starts a new AudioBufferSourceNode", () => {
    playback.play();
    const firstSourceInstance = playback.source as any;
    expect(firstSourceInstance.start).toHaveBeenCalledTimes(1);

    playback.pause(); // This calls source.stop()
    expect(firstSourceInstance.stop).toHaveBeenCalledTimes(1);

    vi.mocked(audioContextMock.createBufferSource).mockClear();
    vi.mocked(firstSourceInstance.start).mockClear(); // Clear start calls on the first instance

    const seekTime = 0.3;
    playback.seek(seekTime);

    // Seeking while paused should not immediately recreate the source
    expect(vi.mocked(audioContextMock.createBufferSource)).not.toHaveBeenCalled();
    // The source instance should still be the first one (though it's stopped)
    expect(playback.source).toBe(firstSourceInstance);

    playback.play(); // Resume playback

    expect(playback.isPlaying).toBe(true);
    // A new source should have been created on play() after pause+seek
    expect(vi.mocked(audioContextMock.createBufferSource)).toHaveBeenCalledTimes(1);

    const secondSourceInstance = playback.source as any;
    expect(secondSourceInstance).not.toBe(firstSourceInstance);
    expect(secondSourceInstance.start).toHaveBeenCalledTimes(1);
    expect(secondSourceInstance.start).toHaveBeenCalledWith(0, seekTime);

    // Original source's start should not have been called again
    expect(firstSourceInstance.start).not.toHaveBeenCalled();
  });
});<|MERGE_RESOLUTION|>--- conflicted
+++ resolved
@@ -95,7 +95,7 @@
     expect(playback.isPlaying).toBe(true);
 
     playback.play(); // Second call without stopping
-    // Should still be playing without throwing errors or re-initializing inappropriately 
+    // Should still be playing without throwing errors or re-initializing inappropriately
     expect(playback.isPlaying).toBe(true);
   });
 
@@ -193,7 +193,7 @@
     originalPlayback.volume = 0.8;
     originalPlayback.playbackRate = 1.5;
     originalPlayback.loop(2);
-    
+
     const filter = audioContextMock.createBiquadFilter();
     filter.type = "lowpass";
     filter.frequency.value = 1000;
@@ -242,9 +242,13 @@
   it("clones filters correctly", () => {
     const clone = originalPlayback.clone();
 
-    expect(clone['_filters'].length).toBe(originalPlayback['_filters'].length);
-    expect(clone['_filters'][0].type).toBe(originalPlayback['_filters'][0].type);
-    expect(clone['_filters'][0].frequency.value).toBe(originalPlayback['_filters'][0].frequency.value);
+    expect(clone["_filters"].length).toBe(originalPlayback["_filters"].length);
+    expect(clone["_filters"][0].type).toBe(
+      originalPlayback["_filters"][0].type
+    );
+    expect(clone["_filters"][0].frequency.value).toBe(
+      originalPlayback["_filters"][0].frequency.value
+    );
   });
 
   it("creates independent filters for the clone", () => {
@@ -255,16 +259,12 @@
     newFilter.frequency.value = 2000;
     clone.addFilter(newFilter as unknown as BiquadFilterNode);
 
-    expect(clone['_filters'].length).toBe(2);
-    expect(originalPlayback['_filters'].length).toBe(1);
+    expect(clone["_filters"].length).toBe(2);
+    expect(originalPlayback["_filters"].length).toBe(1);
   });
 });
 
-<<<<<<< HEAD
 describe("Playback cleanup functionality", () => {
-=======
-describe("Playback filters chain", () => {
->>>>>>> d4373eca
   let playback: Playback;
   let buffer: AudioBuffer;
   let source: AudioBufferSourceNode;
@@ -280,11 +280,10 @@
     playback = new Playback(sound, source, gainNode);
   });
 
-<<<<<<< HEAD
   it("disconnects all nodes when cleaned up", () => {
     const sourceSpy = vi.spyOn(source, "disconnect");
     const gainSpy = vi.spyOn(gainNode, "disconnect");
-    
+
     // Create a properly mocked filter with AudioParams
     const filter = audioContextMock.createBiquadFilter();
     const filterSpy = vi.spyOn(filter, "disconnect");
@@ -294,28 +293,31 @@
       frequency: { value: 350 },
       Q: { value: 1 },
       gain: { value: 0 },
-      type: 'lowpass'
+      type: "lowpass",
     });
-    
+
     playback.addFilter(filter as unknown as BiquadFilterNode);
     playback.cleanup();
-    
+
     expect(sourceSpy).toHaveBeenCalled();
     expect(gainSpy).toHaveBeenCalled();
     expect(filterSpy).toHaveBeenCalled();
   });
 
   it("removes all event listeners when cleaned up", () => {
-    const removeAllListenersSpy = vi.spyOn(playback["eventEmitter"], "removeAllListeners");
-    
-    playback.cleanup();
-    
+    const removeAllListenersSpy = vi.spyOn(
+      playback["eventEmitter"],
+      "removeAllListeners"
+    );
+
+    playback.cleanup();
+
     expect(removeAllListenersSpy).toHaveBeenCalled();
   });
 
   it("clears internal references when cleaned up", () => {
     playback.cleanup();
-    
+
     expect(playback.source).toBeUndefined();
     expect(playback["gainNode"]).toBeUndefined();
     expect(playback["_filters"]).toHaveLength(0);
@@ -328,45 +330,18 @@
 
   it("maintains cleaned up state after multiple operations", () => {
     playback.cleanup();
-    
+
     // Try cleaning up again
     playback.cleanup();
-    
+
     // Verify state remains cleaned up
     expect(playback.source).toBeUndefined();
     expect(playback["gainNode"]).toBeUndefined();
     expect(playback["_filters"]).toHaveLength(0);
-=======
-  afterEach(() => {
-    if (playback && playback.source) {
-      playback.cleanup();
-    }
-    cacophony.clearMemoryCache();
-    vi.restoreAllMocks();
-  });
-
-  it("connects multiple filters in order", () => {
-    const filter1 = audioContextMock.createBiquadFilter();
-    const filter2 = audioContextMock.createBiquadFilter();
-    
-    // Spy on refreshFilters method
-    const refreshSpy = vi.spyOn(playback as any, 'refreshFilters');
-    
-    playback.addFilter(filter1);
-    playback.addFilter(filter2);
-
-    // Verify refreshFilters was called for each filter addition
-    expect(refreshSpy).toHaveBeenCalledTimes(2);
-    
-    // Verify filters are in the correct order in the array
-    expect(playback['_filters'].length).toBe(2);
-    expect(playback['_filters'][0].type).toBe(filter1.type);
-    expect(playback['_filters'][1].type).toBe(filter2.type);
->>>>>>> d4373eca
   });
 });
 
-describe("Playback error cases", () => {
+describe("Playback filters chain", () => {
   let playback: Playback;
   let buffer: AudioBuffer;
   let source: AudioBufferSourceNode;
@@ -390,9 +365,55 @@
     vi.restoreAllMocks();
   });
 
+  it("connects multiple filters in order", () => {
+    const filter1 = audioContextMock.createBiquadFilter();
+    const filter2 = audioContextMock.createBiquadFilter();
+
+    // Spy on refreshFilters method
+    const refreshSpy = vi.spyOn(playback as any, "refreshFilters");
+
+    playback.addFilter(filter1);
+    playback.addFilter(filter2);
+
+    // Verify refreshFilters was called for each filter addition
+    expect(refreshSpy).toHaveBeenCalledTimes(2);
+
+    // Verify filters are in the correct order in the array
+    expect(playback["_filters"].length).toBe(2);
+    expect(playback["_filters"][0].type).toBe(filter1.type);
+    expect(playback["_filters"][1].type).toBe(filter2.type);
+  });
+});
+
+describe("Playback error cases", () => {
+  let playback: Playback;
+  let buffer: AudioBuffer;
+  let source: AudioBufferSourceNode;
+  let gainNode: GainNode;
+  let sound: Sound;
+
+  beforeEach(() => {
+    buffer = new AudioBuffer({ length: 100, sampleRate: 44100 });
+    source = audioContextMock.createBufferSource();
+    source.buffer = buffer;
+    gainNode = audioContextMock.createGain();
+    sound = new Sound("test-url", buffer, audioContextMock, gainNode);
+    playback = new Playback(sound, source, gainNode);
+  });
+
+  afterEach(() => {
+    if (playback && playback.source) {
+      playback.cleanup();
+    }
+    cacophony.clearMemoryCache();
+    vi.restoreAllMocks();
+  });
+
   it("throws an error when trying to play a cleaned-up sound", () => {
     playback.cleanup();
-    expect(() => playback.play()).toThrow("Cannot play a sound that has been cleaned up");
+    expect(() => playback.play()).toThrow(
+      "Cannot play a sound that has been cleaned up"
+    );
   });
 
   it("throws an error when seeking to a negative time", () => {
@@ -402,28 +423,38 @@
   it("throws an error when seeking to NaN", () => {
     expect(() => playback.seek(NaN)).toThrow("Invalid time value for seek");
   });
-  
+
   it("throws an error when setting an invalid playback rate", () => {
-    expect(() => { playback.playbackRate = 0; }).toThrow("Playback rate must be greater than 0");
-    expect(() => { playback.playbackRate = -1; }).toThrow("Playback rate must be greater than 0");
+    expect(() => {
+      playback.playbackRate = 0;
+    }).toThrow("Playback rate must be greater than 0");
+    expect(() => {
+      playback.playbackRate = -1;
+    }).toThrow("Playback rate must be greater than 0");
   });
 
   it("throws an error when trying to clone a cleaned-up sound", () => {
     playback.cleanup();
-    expect(() => playback.clone()).toThrow("Cannot clone a sound that has been cleaned up");
+    expect(() => playback.clone()).toThrow(
+      "Cannot clone a sound that has been cleaned up"
+    );
   });
 
   it("throws an error when trying to add a filter to a cleaned-up sound", () => {
     playback.cleanup();
     const filter = audioContextMock.createBiquadFilter();
-    expect(() => playback.addFilter(filter as unknown as BiquadFilterNode)).toThrow("Cannot update filters on a sound that has been cleaned up");
+    expect(() =>
+      playback.addFilter(filter as unknown as BiquadFilterNode)
+    ).toThrow("Cannot update filters on a sound that has been cleaned up");
   });
 
   it("throws an error when trying to remove a filter from a cleaned-up sound", () => {
     const filter = audioContextMock.createBiquadFilter();
     playback.addFilter(filter as unknown as BiquadFilterNode);
     playback.cleanup();
-    expect(() => playback.removeFilter(filter as unknown as BiquadFilterNode)).toThrow("Cannot update filters on a sound that has been cleaned up");
+    expect(() =>
+      playback.removeFilter(filter as unknown as BiquadFilterNode)
+    ).toThrow("Cannot update filters on a sound that has been cleaned up");
   });
 });
 
@@ -510,7 +541,9 @@
 
     expect(playback.isPlaying).toBe(true); // Should be playing the next loop
     // A new source should have been created for the loop
-    expect(vi.mocked(audioContextMock.createBufferSource)).toHaveBeenCalledTimes(1);
+    expect(
+      vi.mocked(audioContextMock.createBufferSource)
+    ).toHaveBeenCalledTimes(1);
 
     const secondSourceInstance = playback.source as any;
     expect(secondSourceInstance).not.toBe(firstSourceInstance);
@@ -536,7 +569,9 @@
 
     expect(playback.isPlaying).toBe(true);
     // A new source should have been created due to seek while playing
-    expect(vi.mocked(audioContextMock.createBufferSource)).toHaveBeenCalledTimes(1);
+    expect(
+      vi.mocked(audioContextMock.createBufferSource)
+    ).toHaveBeenCalledTimes(1);
 
     const secondSourceInstance = playback.source as any;
     expect(secondSourceInstance).not.toBe(firstSourceInstance);
@@ -544,7 +579,6 @@
     // The second argument to start (offset) should be the seekTime
     expect(secondSourceInstance.start).toHaveBeenCalledWith(0, seekTime);
 
-
     // Original source should have been stopped, and its start not called again
     expect(firstSourceInstance.start).toHaveBeenCalledTimes(1);
     expect(firstSourceInstance.stop).toHaveBeenCalledTimes(1);
@@ -565,7 +599,9 @@
     playback.seek(seekTime);
 
     // Seeking while paused should not immediately recreate the source
-    expect(vi.mocked(audioContextMock.createBufferSource)).not.toHaveBeenCalled();
+    expect(
+      vi.mocked(audioContextMock.createBufferSource)
+    ).not.toHaveBeenCalled();
     // The source instance should still be the first one (though it's stopped)
     expect(playback.source).toBe(firstSourceInstance);
 
@@ -573,7 +609,9 @@
 
     expect(playback.isPlaying).toBe(true);
     // A new source should have been created on play() after pause+seek
-    expect(vi.mocked(audioContextMock.createBufferSource)).toHaveBeenCalledTimes(1);
+    expect(
+      vi.mocked(audioContextMock.createBufferSource)
+    ).toHaveBeenCalledTimes(1);
 
     const secondSourceInstance = playback.source as any;
     expect(secondSourceInstance).not.toBe(firstSourceInstance);
